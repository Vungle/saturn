--- conflicted
+++ resolved
@@ -560,15 +560,6 @@
 						"type":        "string",
 						"description": "The search query to find relevant information",
 					},
-<<<<<<< HEAD
-=======
-					"limit": map[string]interface{}{
-						"type":        "integer",
-						"description": "Maximum number of results to return (default: 5, max: 20)",
-						"minimum":     1,
-						"maximum":     20,
-					},
->>>>>>> f5a115f5
 				},
 				"required": []string{"query"},
 			},
@@ -592,7 +583,6 @@
 				"required": []string{"file_path"},
 			},
 			ServerName: "rag", // Internal RAG server identifier
-<<<<<<< HEAD
 		}
 		discoveredTools["rag_stats"] = mcp.ToolInfo{
 			ToolName:        "rag_stats",
@@ -603,18 +593,6 @@
 			},
 			ServerName: "rag", // Internal RAG server identifier
 		}
-=======
-		}
-		discoveredTools["rag_stats"] = mcp.ToolInfo{
-			ToolName:        "rag_stats",
-			ToolDescription: "Get statistics about the RAG knowledge base",
-			InputSchema: map[string]interface{}{
-				"type":       "object",
-				"properties": map[string]interface{}{},
-			},
-			ServerName: "rag", // Internal RAG server identifier
-		}
->>>>>>> f5a115f5
 
 		logger.InfoKV("Added RAG tools to available tools", "tool_count", 3)
 	} else {
